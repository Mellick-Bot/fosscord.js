<div align="center">
  <br />
    <img width="100" src="https://raw.githubusercontent.com/fosscord/fosscord/master/assets/logo_big_transparent.png" />
</p>
<h1 align="center">Fosscord.JS</h1>

<p>
   <a href="https://discord.gg/ZrnGQP6p3d">
    <img src="https://img.shields.io/discord/806142446094385153?color=7489d5&logo=discord&logoColor=ffffff" />
  </a>
  <img src="https://img.shields.io/static/v1?label=Status&message=Development&color=blue">
  <a title="Crowdin" target="_blank" href="https://translate.fosscord.com/"><img src="https://badges.crowdin.net/fosscord/localized.svg"></a>
  <a href="https://opencollective.com/fosscord">
    <img src="https://opencollective.com/fosscord/tiers/badge.svg">
  </a>
</div>

## About

fosscord.js is a fork of [discord.js](https://discord.js.org/) that allows you to easily interact with the
[Fosscord API](https://docs.fosscord.com/) and is backwards compatible to discord.js.

### Discord.js

- Object-oriented
- Predictable abstractions
- Performant
- 100% coverage of the Fosscord API

### Additions

- User only features (video/screenshare)
- Voice support for browser

## Installation

<<<<<<< HEAD
**Node.js 14.6.0 or newer is required.**

Without voice support: `npm install fosscord.js`  
With voice support ([@discordjs/opus](https://www.npmjs.com/package/@discordjs/opus)): `npm install fosscord.js @discordjs/opus`  
With voice support ([opusscript](https://www.npmjs.com/package/opusscript)): `npm install fosscord.js opusscript`

### Audio engines

The preferred audio engine is @discordjs/opus, as it performs significantly better than opusscript. When both are available, fosscord.js will automatically choose @discordjs/opus.
Using opusscript is only recommended for development environments where @discordjs/opus is tough to get working.
For production bots, using @discordjs/opus should be considered a necessity, especially if they're going to be running on multiple servers.
=======
**Node.js 16.6.0 or newer is required.**  

```sh-session
npm install discord.js
yarn add discord.js
pnpm add discord.js
```
>>>>>>> 75b48d8d

### Optional packages

- [zlib-sync](https://www.npmjs.com/package/zlib-sync) for WebSocket data compression and inflation (`npm install zlib-sync`)
- [erlpack](https://github.com/discord/erlpack) for significantly faster WebSocket data (de)serialisation (`npm install discord/erlpack`)
- [bufferutil](https://www.npmjs.com/package/bufferutil) for a much faster WebSocket connection (`npm install bufferutil`)
- [utf-8-validate](https://www.npmjs.com/package/utf-8-validate) in combination with `bufferutil` for much faster WebSocket processing (`npm install utf-8-validate`)
- [@discordjs/voice](https://github.com/discordjs/voice) for interacting with the Discord Voice API

## Example usage

<<<<<<< HEAD
First, we need to register a slash command against the Discord API:

=======
Install all required dependencies:
```sh-session
npm install discord.js @discordjs/rest discord-api-types
yarn add discord.js @discordjs/rest discord-api-types
pnpm add discord.js @discordjs/rest discord-api-types
```

Register a slash command against the Discord API:
>>>>>>> 75b48d8d
```js
const { REST } = require('@discordjs/rest');
const { Routes } = require('discord-api-types/v9');

const commands = [
  {
    name: 'ping',
    description: 'Replies with Pong!',
  },
];

const rest = new REST({ version: '9' }).setToken('token');

(async () => {
  try {
    console.log('Started refreshing application (/) commands.');

<<<<<<< HEAD
    await rest.put(Routes.applicationGuildCommands(CLIENT_ID, GUILD_ID), { body: commands });
=======
    await rest.put(
      Routes.applicationGuildCommands(CLIENT_ID, GUILD_ID),
      { body: commands },
    );
>>>>>>> 75b48d8d

    console.log('Successfully reloaded application (/) commands.');
  } catch (error) {
    console.error(error);
  }
})();
```

Afterwards we can create a quite simple example bot:

```js
<<<<<<< HEAD
const { Client, Intents } = require('fosscord.js');
const client = new Client({ intents: [Intents.FLAGS.GUILDS, Intents.FLAGS.GUILD_MESSAGES] });
=======
const { Client, Intents } = require('discord.js');
const client = new Client({ intents: [Intents.FLAGS.GUILDS] });
>>>>>>> 75b48d8d

client.on('ready', () => {
  console.log(`Logged in as ${client.user.tag}!`);
});

client.on('interactionCreate', async interaction => {
  if (!interaction.isCommand()) return;

  if (interaction.commandName === 'ping') {
    await interaction.reply('Pong!');
  }
});

client.login('token');
```

## Links

<<<<<<< HEAD
- [Website](https://fosscord.com/) ([source](https://github.com/fosscord/fosscord-landingpage))
- [Documentation](https://docs.fosscord.com) ([source](https://github.com/fosscord/fosscord-docs))
- [Fosscord Discord server](https://discord.gg/ZrnGQP6p3d)
- [Discord.js Guide](https://discordjs.guide/) ([source](https://github.com/discordjs/guide)) - this is still for stable
=======
- [Website](https://discord.js.org/) ([source](https://github.com/discordjs/website))
- [Documentation](https://discord.js.org/#/docs)
- [Guide](https://discordjs.guide/) ([source](https://github.com/discordjs/guide))
  See also the [Update Guide](https://discordjs.guide/additional-info/changes-in-v13.html), including updated and removed items in the library.
>>>>>>> 75b48d8d
- [Discord.js Discord server](https://discord.gg/djs)
- [GitHub](https://github.com/fosscord/fosscord.js)
- [NPM](https://www.npmjs.com/package/fosscord.js)

### Extensions

- [RPC](https://www.npmjs.com/package/discord-rpc) ([source](https://github.com/discordjs/RPC))

## Contributing

Before creating an issue, please ensure that it hasn't already been reported/suggested, and double-check the
[documentation](https://discord.js.org/#/docs).  
See [the contribution guide](https://github.com/discordjs/discord.js/blob/main/.github/CONTRIBUTING.md) if you'd like to submit a PR.

## Help

If you don't understand something in the documentation, you are experiencing problems, or you just need a gentle
nudge in the right direction, please don't hesitate to join our official [fossccord.js Server](https://discord.gg/ZrnGQP6p3d).<|MERGE_RESOLUTION|>--- conflicted
+++ resolved
@@ -34,8 +34,13 @@
 
 ## Installation
 
-<<<<<<< HEAD
-**Node.js 14.6.0 or newer is required.**
+**Node.js 16.6.0 or newer is required.**
+
+```sh-session
+npm install discord.js
+yarn add discord.js
+pnpm add discord.js
+```
 
 Without voice support: `npm install fosscord.js`  
 With voice support ([@discordjs/opus](https://www.npmjs.com/package/@discordjs/opus)): `npm install fosscord.js @discordjs/opus`  
@@ -46,15 +51,6 @@
 The preferred audio engine is @discordjs/opus, as it performs significantly better than opusscript. When both are available, fosscord.js will automatically choose @discordjs/opus.
 Using opusscript is only recommended for development environments where @discordjs/opus is tough to get working.
 For production bots, using @discordjs/opus should be considered a necessity, especially if they're going to be running on multiple servers.
-=======
-**Node.js 16.6.0 or newer is required.**  
-
-```sh-session
-npm install discord.js
-yarn add discord.js
-pnpm add discord.js
-```
->>>>>>> 75b48d8d
 
 ### Optional packages
 
@@ -66,11 +62,8 @@
 
 ## Example usage
 
-<<<<<<< HEAD
-First, we need to register a slash command against the Discord API:
+Install all required dependencies:
 
-=======
-Install all required dependencies:
 ```sh-session
 npm install discord.js @discordjs/rest discord-api-types
 yarn add discord.js @discordjs/rest discord-api-types
@@ -78,7 +71,7 @@
 ```
 
 Register a slash command against the Discord API:
->>>>>>> 75b48d8d
+
 ```js
 const { REST } = require('@discordjs/rest');
 const { Routes } = require('discord-api-types/v9');
@@ -96,14 +89,7 @@
   try {
     console.log('Started refreshing application (/) commands.');
 
-<<<<<<< HEAD
     await rest.put(Routes.applicationGuildCommands(CLIENT_ID, GUILD_ID), { body: commands });
-=======
-    await rest.put(
-      Routes.applicationGuildCommands(CLIENT_ID, GUILD_ID),
-      { body: commands },
-    );
->>>>>>> 75b48d8d
 
     console.log('Successfully reloaded application (/) commands.');
   } catch (error) {
@@ -115,13 +101,8 @@
 Afterwards we can create a quite simple example bot:
 
 ```js
-<<<<<<< HEAD
-const { Client, Intents } = require('fosscord.js');
-const client = new Client({ intents: [Intents.FLAGS.GUILDS, Intents.FLAGS.GUILD_MESSAGES] });
-=======
 const { Client, Intents } = require('discord.js');
 const client = new Client({ intents: [Intents.FLAGS.GUILDS] });
->>>>>>> 75b48d8d
 
 client.on('ready', () => {
   console.log(`Logged in as ${client.user.tag}!`);
@@ -140,17 +121,10 @@
 
 ## Links
 
-<<<<<<< HEAD
 - [Website](https://fosscord.com/) ([source](https://github.com/fosscord/fosscord-landingpage))
 - [Documentation](https://docs.fosscord.com) ([source](https://github.com/fosscord/fosscord-docs))
 - [Fosscord Discord server](https://discord.gg/ZrnGQP6p3d)
 - [Discord.js Guide](https://discordjs.guide/) ([source](https://github.com/discordjs/guide)) - this is still for stable
-=======
-- [Website](https://discord.js.org/) ([source](https://github.com/discordjs/website))
-- [Documentation](https://discord.js.org/#/docs)
-- [Guide](https://discordjs.guide/) ([source](https://github.com/discordjs/guide))
-  See also the [Update Guide](https://discordjs.guide/additional-info/changes-in-v13.html), including updated and removed items in the library.
->>>>>>> 75b48d8d
 - [Discord.js Discord server](https://discord.gg/djs)
 - [GitHub](https://github.com/fosscord/fosscord.js)
 - [NPM](https://www.npmjs.com/package/fosscord.js)
