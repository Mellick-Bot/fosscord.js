--- conflicted
+++ resolved
@@ -72,30 +72,15 @@
 const rest = new REST({ version: '9' }).setToken('token');
 
 (async () => {
-<<<<<<< HEAD
   try {
-    console.log('Started refreshing application (/) commands');
+    console.log('Started refreshing application (/) commands.');
 
     await rest.put(Routes.applicationGuildCommands(CLIENT_ID, GUILD_ID), { body: commands });
 
-    console.log('Sucessfully reloaded application (/) commands.');
+    console.log('Successfully reloaded application (/) commands.');
   } catch (error) {
     console.error(error);
   }
-=======
-    try {
-      console.log('Started refreshing application (/) commands.');
-    
-      await rest.put(
-        Routes.applicationGuildCommands(CLIENT_ID, GUILD_ID),
-        { body: commands },
-      );
-    
-      console.log('Successfully reloaded application (/) commands.');
-    } catch (error) {
-      console.error(error);
-    }
->>>>>>> 3eb41405
 })();
 ```
 
