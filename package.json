--- conflicted
+++ resolved
@@ -1,11 +1,6 @@
 {
-<<<<<<< HEAD
   "name": "fosscord.js",
-  "version": "13.0.0-dev",
-=======
-  "name": "discord.js",
   "version": "13.1.0-dev",
->>>>>>> 75b48d8d
   "description": "A powerful library for interacting with the Discord API",
   "main": "./dist/index.js",
   "types": "./typings/index.d.ts",
@@ -26,14 +21,10 @@
     "prettier": "prettier --write src/**/*.js typings/**/*.ts",
     "prepublishOnly": "npm run test && gen-esm-wrapper ./src/index.js ./src/index.mjs",
     "prepare": "is-ci || husky install",
-<<<<<<< HEAD
     "build:browser": "webpack",
-    "changelog": "conventional-changelog -p angular -i RELEASE_CHANGELOG.md -s",
     "build": "tsc -b --explainFiles --extendedDiagnostics",
-    "sync-fork": "git fetch upstream && git merge upstream/master"
-=======
+    "sync-fork": "git fetch upstream && git merge upstream/master",
     "changelog": "conventional-changelog -p angular -i CHANGELOG.md -s"
->>>>>>> 75b48d8d
   },
   "repository": {
     "type": "git",
@@ -69,13 +60,9 @@
     "@commitlint/cli": "^13.1.0",
     "@commitlint/config-angular": "^13.1.0",
     "@discordjs/docgen": "^0.10.0",
-<<<<<<< HEAD
     "@discordjs/voice": "^0.3.0",
-    "@types/node": "^12.12.6",
     "babel-loader": "^8.2.2",
-=======
     "@types/node": "^16.4.12",
->>>>>>> 75b48d8d
     "conventional-changelog-cli": "^2.1.1",
     "cross-env": "^7.0.3",
     "dtslint": "^4.1.3",
@@ -86,23 +73,15 @@
     "gen-esm-wrapper": "^1.1.2",
     "husky": "^7.0.1",
     "is-ci": "^3.0.0",
-<<<<<<< HEAD
-    "jest": "^27.0.3",
     "json-filter-loader": "^1.0.0",
-    "lint-staged": "^11.0.0",
-    "prettier": "^2.3.0",
     "terser-webpack-plugin": "^4.2.3",
-    "tslint": "^6.1.3",
-    "typescript": "^4.3.2",
     "webpack": "^4.44.2",
-    "webpack-cli": "^3.3.12"
-=======
+    "webpack-cli": "^3.3.12",
     "jest": "^27.0.6",
     "lint-staged": "^11.1.1",
     "prettier": "^2.3.2",
     "tslint": "^6.1.3",
     "typescript": "^4.3.5"
->>>>>>> 75b48d8d
   },
   "engines": {
     "node": ">=16.6.0",
