--- conflicted
+++ resolved
@@ -17,14 +17,9 @@
     this.globalReset = null;
     this.globalDelay = null;
     if (client.options.restSweepInterval > 0) {
-      this.sweepInterval = setInterval(() => {
+      this.sweepInterval = client.setInterval(() => {
         this.handlers.sweep(handler => handler._inactive);
-<<<<<<< HEAD
       }, client.options.restSweepInterval * 1000);
-      clearInterval(interval);
-=======
-      }, client.options.restSweepInterval * 1000).unref();
->>>>>>> 35fa3b31
     }
   }
 
@@ -33,13 +28,8 @@
   }
 
   getAuth() {
-<<<<<<< HEAD
     const token = this.client.token || this.client.accessToken;
     if (token) return `${token}`;
-=======
-    const token = this.client.token ?? this.client.accessToken;
-    if (token) return `${this.tokenPrefix} ${token}`;
->>>>>>> 35fa3b31
     throw new Error('TOKEN_MISSING');
   }
 
