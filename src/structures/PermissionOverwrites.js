<<<<<<< HEAD
const Permissions = require('../util/Permissions');
=======
'use strict';

const Role = require('./Role');
const { TypeError } = require('../errors');
const Permissions = require('../util/Permissions');
const Util = require('../util/Util');
>>>>>>> d7c5baf7

/**
 * Represents a permission overwrite for a role or member in a guild channel.
 */
class PermissionOverwrites {
  constructor(guildChannel, data) {
    /**
     * The GuildChannel this overwrite is for
     * @name PermissionOverwrites#channel
     * @type {GuildChannel}
     * @readonly
     */
    Object.defineProperty(this, 'channel', { value: guildChannel });

    if (data) this._patch(data);
  }

  _patch(data) {
    /**
     * The ID of this overwrite, either a user ID or a role ID
     * @type {Snowflake}
     */
    this.id = data.id;

    /**
     * The type of a permission overwrite. It can be one of:
     * * member
     * * role
     * @typedef {string} OverwriteType
     */

    /**
     * The type of this overwrite
     * @type {OverwriteType}
     */
    this.type = data.type;

    /**
<<<<<<< HEAD
     * The permissions that are denied for the user or role as a bitfield.
     * @type {number}
     */
    this.deny = data.deny;

    /**
     * The permissions that are allowed for the user or role as a bitfield.
     * @type {number}
     */
    this.allow = data.allow;

    /**
     * The permissions that are denied for the user or role.
     * @type {Permissions}
     * @deprecated
     */
    this.denied = new Permissions(data.deny).freeze();

    /**
     * The permissions that are allowed for the user or role.
     * @type {Permissions}
     * @deprecated
     */
    this.allowed = new Permissions(data.allow).freeze();
  }

  /**
   * Delete this Permission Overwrite.
   * @param {string} [reason] Reason for deleting this overwrite
=======
     * The permissions that are denied for the user or role.
     * @type {Readonly<Permissions>}
     */
    this.deny = new Permissions(data.deny).freeze();

    /**
     * The permissions that are allowed for the user or role.
     * @type {Readonly<Permissions>}
     */
    this.allow = new Permissions(data.allow).freeze();
  }

  /**
   * Updates this permissionOverwrites.
   * @param {PermissionOverwriteOptions} options The options for the update
   * @param {string} [reason] Reason for creating/editing this overwrite
>>>>>>> d7c5baf7
   * @returns {Promise<PermissionOverwrites>}
   * @example
   * // Update permission overwrites
   * permissionOverwrites.update({
   *   SEND_MESSAGES: false
   * })
   *   .then(channel => console.log(channel.permissionOverwrites.get(message.author.id)))
   *   .catch(console.error);
   */
<<<<<<< HEAD
  delete(reason) {
    return this.channel.client.rest.methods.deletePermissionOverwrites(this, reason);
=======
  update(options, reason) {
    const { allow, deny } = this.constructor.resolveOverwriteOptions(options, this);

    return this.channel.client.api
      .channels(this.channel.id)
      .permissions[this.id].put({
        data: { id: this.id, type: this.type, allow: allow.bitfield, deny: deny.bitfield },
        reason,
      })
      .then(() => this);
  }

  /**
   * Deletes this Permission Overwrite.
   * @param {string} [reason] Reason for deleting this overwrite
   * @returns {Promise<PermissionOverwrites>}
   */
  delete(reason) {
    return this.channel.client.api.channels[this.channel.id].permissions[this.id].delete({ reason }).then(() => this);
  }

  toJSON() {
    return Util.flatten(this);
  }

  /**
   * An object mapping permission flags to `true` (enabled), `null` (unset) or `false` (disabled).
   * ```js
   * {
   *  'SEND_MESSAGES': true,
   *  'EMBED_LINKS': null,
   *  'ATTACH_FILES': false,
   * }
   * ```
   * @typedef {Object} PermissionOverwriteOptions
   */

  /**
   * @typedef {object} ResolvedOverwriteOptions
   * @property {Permissions} allow The allowed permissions
   * @property {Permissions} deny The denied permissions
   */

  /**
   * Deletes this Permission Overwrite.
   * @param {PermissionOverwriteOptions} options The options for the update
   * @param {Object} initialPermissions The initial permissions
   * @param {PermissionResolvable} initialPermissions.allow Initial allowed permissions
   * @param {PermissionResolvable} initialPermissions.deny Initial denied permissions
   * @returns {ResolvedOverwriteOptions}
   */
  static resolveOverwriteOptions(options, { allow, deny } = {}) {
    allow = new Permissions(allow);
    deny = new Permissions(deny);

    for (const [perm, value] of Object.entries(options)) {
      if (value === true) {
        allow.add(Permissions.FLAGS[perm]);
        deny.remove(Permissions.FLAGS[perm]);
      } else if (value === false) {
        allow.remove(Permissions.FLAGS[perm]);
        deny.add(Permissions.FLAGS[perm]);
      } else if (value === null) {
        allow.remove(Permissions.FLAGS[perm]);
        deny.remove(Permissions.FLAGS[perm]);
      }
    }

    return { allow, deny };
  }

  /**
   * The raw data for a permission overwrite
   * @typedef {Object} RawOverwriteData
   * @property {Snowflake} id The id of the overwrite
   * @property {number} allow The permissions to allow
   * @property {number} deny The permissions to deny
   * @property {OverwriteType} type The type of this OverwriteData
   */

  /**
   * Data that can be resolved into {@link RawOverwriteData}
   * @typedef {PermissionOverwrites|OverwriteData} OverwriteResolvable
   */

  /**
   * Data that can be used for a permission overwrite
   * @typedef {Object} OverwriteData
   * @property {GuildMemberResolvable|RoleResolvable} id Member or role this overwrite is for
   * @property {PermissionResolvable} [allow] The permissions to allow
   * @property {PermissionResolvable} [deny] The permissions to deny
   * @property {OverwriteType} [type] The type of this OverwriteData
   */

  /**
   * Resolves an overwrite into {@link RawOverwriteData}.
   * @param {OverwriteResolvable} overwrite The overwrite-like data to resolve
   * @param {Guild} guild The guild to resolve from
   * @returns {RawOverwriteData}
   */
  static resolve(overwrite, guild) {
    if (overwrite instanceof this) return overwrite.toJSON();
    if (typeof overwrite.id === 'string' && ['role', 'member'].includes(overwrite.type)) {
      return { ...overwrite, allow: Permissions.resolve(overwrite.allow), deny: Permissions.resolve(overwrite.deny) };
    }

    const userOrRole = guild.roles.resolve(overwrite.id) || guild.client.users.resolve(overwrite.id);
    if (!userOrRole) throw new TypeError('INVALID_TYPE', 'parameter', 'User nor a Role', true);
    const type = userOrRole instanceof Role ? 'role' : 'member';

    return {
      id: userOrRole.id,
      type,
      allow: Permissions.resolve(overwrite.allow),
      deny: Permissions.resolve(overwrite.deny),
    };
>>>>>>> d7c5baf7
  }
}

module.exports = PermissionOverwrites;<|MERGE_RESOLUTION|>--- conflicted
+++ resolved
@@ -1,13 +1,9 @@
-<<<<<<< HEAD
-const Permissions = require('../util/Permissions');
-=======
 'use strict';
 
 const Role = require('./Role');
 const { TypeError } = require('../errors');
 const Permissions = require('../util/Permissions');
 const Util = require('../util/Util');
->>>>>>> d7c5baf7
 
 /**
  * Represents a permission overwrite for a role or member in a guild channel.
@@ -46,37 +42,6 @@
     this.type = data.type;
 
     /**
-<<<<<<< HEAD
-     * The permissions that are denied for the user or role as a bitfield.
-     * @type {number}
-     */
-    this.deny = data.deny;
-
-    /**
-     * The permissions that are allowed for the user or role as a bitfield.
-     * @type {number}
-     */
-    this.allow = data.allow;
-
-    /**
-     * The permissions that are denied for the user or role.
-     * @type {Permissions}
-     * @deprecated
-     */
-    this.denied = new Permissions(data.deny).freeze();
-
-    /**
-     * The permissions that are allowed for the user or role.
-     * @type {Permissions}
-     * @deprecated
-     */
-    this.allowed = new Permissions(data.allow).freeze();
-  }
-
-  /**
-   * Delete this Permission Overwrite.
-   * @param {string} [reason] Reason for deleting this overwrite
-=======
      * The permissions that are denied for the user or role.
      * @type {Readonly<Permissions>}
      */
@@ -93,7 +58,6 @@
    * Updates this permissionOverwrites.
    * @param {PermissionOverwriteOptions} options The options for the update
    * @param {string} [reason] Reason for creating/editing this overwrite
->>>>>>> d7c5baf7
    * @returns {Promise<PermissionOverwrites>}
    * @example
    * // Update permission overwrites
@@ -103,10 +67,6 @@
    *   .then(channel => console.log(channel.permissionOverwrites.get(message.author.id)))
    *   .catch(console.error);
    */
-<<<<<<< HEAD
-  delete(reason) {
-    return this.channel.client.rest.methods.deletePermissionOverwrites(this, reason);
-=======
   update(options, reason) {
     const { allow, deny } = this.constructor.resolveOverwriteOptions(options, this);
 
@@ -223,7 +183,6 @@
       allow: Permissions.resolve(overwrite.allow),
       deny: Permissions.resolve(overwrite.deny),
     };
->>>>>>> d7c5baf7
   }
 }
 
