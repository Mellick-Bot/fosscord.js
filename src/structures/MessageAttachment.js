<<<<<<< HEAD
const { basename } = require('path');
=======
'use strict';

const Util = require('../util/Util');
>>>>>>> d7c5baf7

/**
 * Represents an attachment in a message.
 */
class MessageAttachment {
  /**
   * @param {BufferResolvable|Stream} attachment The file
   * @param {string} [name=null] The name of the file, if any
   * @param {Object} [data] Extra data
   */
  constructor(attachment, name = null, data) {
    this.attachment = attachment;
    /**
     * The name of this attachment
     * @type {?string}
     */
    this.name = name;
    if (data) this._patch(data);
  }

  /**
   * Sets the file of this attachment.
   * @param {BufferResolvable|Stream} attachment The file
   * @param {string} [name=null] The name of the file, if any
   * @returns {MessageAttachment} This attachment
   */
  setFile(attachment, name = null) {
    this.attachment = attachment;
    this.name = name;
    return this;
  }

  /**
   * Sets the name of this attachment.
   * @param {string} name The name of the file
   * @returns {MessageAttachment} This attachment
   */
  setName(name) {
    this.name = name;
    return this;
  }

  _patch(data) {
    /**
     * The ID of this attachment
     * @type {Snowflake}
     */
    this.id = data.id;

    /**
     * The size of this attachment in bytes
     * @type {number}
     */
    this.size = data.size;

    /**
     * The URL to this attachment
     * @type {string}
     */
    this.url = data.url;

    /**
     * The Proxy URL to this attachment
     * @type {string}
     */
    this.proxyURL = data.proxy_url;

    /**
     * The height of this attachment (if an image or video)
     * @type {?number}
     */
    this.height = typeof data.height !== 'undefined' ? data.height : null;

    /**
     * The width of this attachment (if an image or video)
     * @type {?number}
     */
    this.width = typeof data.width !== 'undefined' ? data.width : null;
  }

  /**
   * Whether or not this attachment has been marked as a spoiler
   * @type {boolean}
   * @readonly
   */
  get spoiler() {
    return Util.basename(this.url).startsWith('SPOILER_');
  }

  toJSON() {
    return Util.flatten(this);
  }

  /**
   * Whether or not this attachment has been marked as a spoiler
   * @type {boolean}
   * @readonly
   */
  get spoiler() {
    return basename(this.url).startsWith('SPOILER_');
  }
}

module.exports = MessageAttachment;<|MERGE_RESOLUTION|>--- conflicted
+++ resolved
@@ -1,10 +1,6 @@
-<<<<<<< HEAD
-const { basename } = require('path');
-=======
 'use strict';
 
 const Util = require('../util/Util');
->>>>>>> d7c5baf7
 
 /**
  * Represents an attachment in a message.
@@ -97,15 +93,6 @@
   toJSON() {
     return Util.flatten(this);
   }
-
-  /**
-   * Whether or not this attachment has been marked as a spoiler
-   * @type {boolean}
-   * @readonly
-   */
-  get spoiler() {
-    return basename(this.url).startsWith('SPOILER_');
-  }
 }
 
 module.exports = MessageAttachment;